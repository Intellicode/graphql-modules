{
  "name": "examples-basic",
  "version": "0.1.9",
  "private": true,
  "main": "index.js",
  "license": "MIT",
  "scripts": {
    "start": "ts-node ./src/index.ts",
    "build": "tsc"
  },
  "dependencies": {
<<<<<<< HEAD
    "@graphql-modules/core": "*",
    "@graphql-modules/epoxy": "*",
    "@graphql-modules/sonar": "*",
=======
    "@graphql-modules/core": "0.1.9",
    "@graphql-modules/epoxy": "0.1.9",
    "@graphql-modules/sonar": "0.1.9",
>>>>>>> 4552be3d
    "apollo-server": "2.0.7",
    "graphql": "14.0.2",
    "reflect-metadata": "0.1.12",
    "ts-node": "7.0.1",
    "typescript": "3.0.3"
  }
}<|MERGE_RESOLUTION|>--- conflicted
+++ resolved
@@ -9,15 +9,9 @@
     "build": "tsc"
   },
   "dependencies": {
-<<<<<<< HEAD
     "@graphql-modules/core": "*",
     "@graphql-modules/epoxy": "*",
     "@graphql-modules/sonar": "*",
-=======
-    "@graphql-modules/core": "0.1.9",
-    "@graphql-modules/epoxy": "0.1.9",
-    "@graphql-modules/sonar": "0.1.9",
->>>>>>> 4552be3d
     "apollo-server": "2.0.7",
     "graphql": "14.0.2",
     "reflect-metadata": "0.1.12",
